--- conflicted
+++ resolved
@@ -273,17 +273,6 @@
 
     def fit_transform(self, second_pass=False):
         ## Calculate the UMAP embeddings
-<<<<<<< HEAD
-        if self.depths.shape[0] >= 10:
-            dist_embeddings = self.distance_reducer.fit(self.clr_depths)
-            rho_embeddings = self.rho_reducer.fit(self.clr_depths)
-            intersect = dist_embeddings * rho_embeddings
-            self.embeddings = intersect.embedding_
-            # self.embeddings = dist_embeddings.embedding_
-            # self.embeddings = rho_embeddings.embedding_
-        else:
-            self.embeddings = self.clr_depths
-=======
         try:
             if self.depths.shape[0] >= 10:
                 dist_embeddings = self.distance_reducer.fit(self.clr_depths)
@@ -302,8 +291,6 @@
                 self.fit_transform(True)
             else:
                 raise e
->>>>>>> 85328c0d
-
 
     def cluster(self, embeddings):
         if embeddings.shape[0] >= 5 and len(embeddings.shape) >= 2:
