#!/usr/bin/env python
###############################################################################
# flight.py - A fast binning algorithm spinning off of the methodology of
#              Lorikeet
###############################################################################
#                                                                             #
# This program is free software: you can redistribute it and/or modify        #
# it under the terms of the GNU General Public License as published by        #
# the Free Software Foundation, either version 3 of the License, or           #
# (at your option) any later version.                                         #
#                                                                             #
# This program is distributed in the hope that it will be useful,             #
# but WITHOUT ANY WARRANTY; without even the implied warranty of              #
# MERCHANTABILITY or FITNESS FOR A PARTICULAR PURPOSE. See the                #
# GNU General Public License for more details.                                #
#                                                                             #
#                                                                             #
# You should have received a copy of the GNU General Public License           #
# along with this program. If not, see <http://www.gnu.org/licenses/>.        #
#                                                                             #
###############################################################################
from Bio import SeqIO
from flight.__init__ import __version__

__author__ = "Rhys Newell"
__copyright__ = "Copyright 2020"
__credits__ = ["Rhys Newell"]
__license__ = "GPL3"
__maintainer__ = "Rhys Newell"
__email__ = "rhys.newell near hdr.qut.edu.au"
__status__ = "Development"

###############################################################################
# System imports
import sys
import argparse
import logging
import os
import datetime

# Function imports
<<<<<<< HEAD
import numpy as np
import pandas as pd
import threadpoolctl
import warnings
import imageio
import random

# Self imports
import flight.utils as utils
=======
import random
import numpy
import faulthandler
faulthandler.enable()

# Self imports
>>>>>>> 711f1b4c

# Debug
debug = {
    1: logging.CRITICAL,
    2: logging.ERROR,
    3: logging.WARNING,
    4: logging.INFO,
    5: logging.DEBUG
}


###############################################################################
############################### - Exceptions - ################################


class BadTreeFileException(Exception):
    pass


###############################################################################                                                                                                                      [44/1010]
################################ - Functions - ################################
def main():
    random.seed(42069)
<<<<<<< HEAD
    np.random.seed(42069)
=======
    numpy.random.seed(42069)
>>>>>>> 711f1b4c
    ############################ ~ Main Parser ~ ##############################
    main_parser = argparse.ArgumentParser(prog='flight',
                                          formatter_class=CustomHelpFormatter,
                                          add_help=False)
    main_parser.add_argument('--version',
                             action='version',
                             version=__version__,
                             help='Show version information.')
    main_parser.add_argument(
        '--verbosity',
        help=
        '1 = critical, 2 = error, 3 = warning, 4 = info, 5 = debug. Default = 4 (logging)',
        type=int,
        default=4)
    main_parser.add_argument('--log',
                             help='Output logging information to file',
                             default=False)
    subparsers = main_parser.add_subparsers(help="--", dest='subparser_name')

    ########################## ~ sub-parser ~ ###########################
    fit_options = subparsers.add_parser(
        'fit',
        description='Perform UMAP and then HDBSCAN on array of variant depths',
        formatter_class=CustomHelpFormatter,
        epilog='''
                                    ~ fit ~
        How to use fit:

        flight fit --depths depths.npy

        ''')
    ## Main input array. Depths or Distances
    fit_options.add_argument(
        '--input',
        help='.npy file contain depths of variants for each sample',
        dest="input",
        required=True)

    ## UMAP parameters
    fit_options.add_argument('--n_neighbors',
                             help='Number of neighbors considered in UMAP',
                             dest="n_neighbors",
                             default=100)

    fit_options.add_argument(
        '--min_dist',
        help=
        'Minimum distance used by UMAP during construction of high dimensional graph',
        dest="min_dist",
        default=0)

    fit_options.add_argument('--n_components',
                             help='Dimensions to use in UMAP projection',
                             dest="n_components",
                             default=2)

    fit_options.add_argument('--metric',
                             help='Metric to use in UMAP projection',
                             dest="metric",
                             default="euclidean")

    ## HDBSCAN parameters
    fit_options.add_argument('--min_cluster_size',
                             help='Minimum cluster size for HDBSCAN',
                             dest="min_cluster_size",
                             default=5)

    fit_options.add_argument('--min_samples',
                             help='Minimum samples for HDBSCAN',
                             dest="min_samples",
                             default=1)

    ## Genral parameters
    fit_options.add_argument(
        '--precomputed',
        help='Minimum cluster size for HDBSCAN',
        dest="precomputed",
        type=str2bool,
        nargs='?',
        const=True,
        default=False,
    )

    fit_options.add_argument(
        '--cores',
        help='Number of cores to run UMAP with',
        dest='threads',
        default=8
    )

    fit_options.set_defaults(func=fit)

    bin_options = subparsers.add_parser(
        'bin',
        description='Perform UMAP and then HDBSCAN on array of variant depths',
        formatter_class=CustomHelpFormatter,
        epilog='''
                                ~ bin ~
    How to use bin:

    flight bin --input coverm_output.tsv --assembly scaffolds.fasta

    ''')
    ## Main input array. Coverages from CoverM contig
    bin_options.add_argument(
        '--input',
        help='CoverM coverage results',
        dest="input")

    bin_options.add_argument(
        '--long_input',
        help='CoverM coverage results',
        dest="long_input")

    bin_options.add_argument(
        '--assembly',
        help='FASTA file containing scaffolded contigs of the metagenome assembly',
        dest="assembly",
        required=True,
    )

    bin_options.add_argument(
        '--variant_rates',
        help='Per contig SNV and SV rates over a given sliding window size',
        dest='variant_rates',
        required=False
    )

    bin_options.add_argument(
        '--kmer_frequencies',
        help='Per contig kmer frequencies. Can be calculated using rosella kmer mode',
        dest='kmer_frequencies',
        required=True,
    )

    bin_options.add_argument(
        '--min_bin_size',
        help='The minimum size of a returned MAG in base pairs',
        dest="min_bin_size",
        default=200000,
        required=False,
    )

    bin_options.add_argument(
        '--scaler',
        help='The method used to scale the input data',
        dest="scaler",
        default='clr',
        choices=['clr', 'minmax', 'none'],
        required=False,
    )

    bin_options.add_argument(
        '--min_contig_size',
        help='The minimum contig size to be considered for binning',
        dest="min_contig_size",
        default=1000,
        required=False,
    )

    bin_options.add_argument(
        '--output_directory',
        help='Output directory',
        dest="output",
        default="rosella_bins",
        required=False,
    )

    ## UMAP parameters
    bin_options.add_argument('--n_neighbors',
                             help='Number of neighbors considered in UMAP',
                             dest="n_neighbors",
                             default=100)

    bin_options.add_argument(
        '--a_spread',
        help=
        'The spread of UMAP embeddings. Directly manipulates the "a" parameter',
        dest="a",
        default=1.58)

    bin_options.add_argument(
        '--b_tail',
        help=
        'Similar to the heavy-tail parameter sometimes used in t-SNE. Directly manipulates the "b" parameter',
        dest="b",
        default=0.4)

    bin_options.add_argument(
        '--min_dist',
        help=
        'Minimum distance used by UMAP during construction of high dimensional graph',
        dest="min_dist",
        default=0.0)

    bin_options.add_argument('--n_components',
                             help='Dimensions to use in UMAP projection',
                             dest="n_components",
                             default=2)

    bin_options.add_argument('--metric',
                             help='Metric to use in UMAP projection',
                             dest="metric",
                             default="aggregate_variant_tnf")
    ## HDBSCAN parameters
    bin_options.add_argument('--min_cluster_size',
                             help='Minimum cluster size for HDBSCAN',
                             dest="min_cluster_size",
                             default=5)

    bin_options.add_argument('--min_samples',
                             help='Minimum samples for HDBSCAN',
                             dest="min_samples",
                             default=5)

    bin_options.add_argument('--cluster_selection_method',
                             help='Cluster selection method used by HDBSCAN. Either "eom" or "leaf"',
                             dest='cluster_selection_method',
                             default='eom')

    ## Genral parameters
    bin_options.add_argument(
        '--precomputed',
        help='Flag indicating whether the input matrix is a set of precomputed distances',
        dest="precomputed",
        type=str2bool,
        nargs='?',
        const=True,
        default=False,
    )

    bin_options.add_argument('--cores',
                             help='Number of cores to run in parallel',
                             dest='threads',
                             default=8)
    bin_options.set_defaults(func=bin)

    filter_options = subparsers.add_parser(
        'filter',
        description='Filter out contigs larger than the given base pair threshold',
        formatter_class=CustomHelpFormatter,
        epilog='''
                                        ~ filter ~
            How to use filter:

            flight filter --reference assembly.fasta --min_size 200000

            ''')

    filter_options.add_argument('--reference',
                              help='The assembly file to be binned',
                              dest='assembly')


    filter_options.add_argument('--min_size',
                              help='Minimum bin size',
                              dest='min_size',
                              default=200000)

    filter_options.add_argument('--output',
                              help='The output directory',
                              dest='output',
                              default='filtered_contigs/')

    filter_options.set_defaults(func=filter)
    ###########################################################################
    # ~~~~~~~~~~~~~~~~~~~~~~~~~~~~~~~~~~~~~~~~~~~~~~~~~~~~~~~~~~~~~~~~~~~~~~~ #
    # ~~~~~~~~~~~~~~~~~~~~~~~~~~~~ Parsing input ~~~~~~~~~~~~~~~~~~~~~~~~~~~~ #
    # ~~~~~~~~~~~~~~~~~~~~~~~~~~~~~~~~~~~~~~~~~~~~~~~~~~~~~~~~~~~~~~~~~~~~~~~ #
    if (len(sys.argv) == 2 or len(sys.argv) == 1 or sys.argv[1] == '-h'
            or sys.argv[1] == '--help'):
        phelp()
    else:
        args = main_parser.parse_args()
        time = datetime.datetime.now().strftime('%H:%M:%S %d-%m-%Y')

        if args.log:
            if os.path.isfile(args.log):
                raise Exception("File %s exists" % args.log)
            logging.basicConfig(
                filename=args.log,
                level=debug[args.verbosity],
                format='%(asctime)s %(levelname)s: %(message)s',
                datefmt='%m/%d/%Y %I:%M:%S %p')
        else:
            logging.basicConfig(
                level=debug[args.verbosity],
                format='%(asctime)s %(levelname)s: %(message)s',
                datefmt='%m/%d/%Y %I:%M:%S %p')

        logging.info("Time - %s" % (time))
        logging.info("Command - %s" % ' '.join(sys.argv))

        args.func(args)


def fit(args):
    prefix = args.input.replace(".npy", "")
    os.environ["NUMEXPR_MAX_THREADS"] = args.threads
<<<<<<< HEAD

    from .cluster import Cluster
    from numba import config, set_num_threads

    set_num_threads(int(args.threads))
    with threadpoolctl.threadpool_limits(limits=int(args.threads), user_api='blas'):
        with warnings.catch_warnings():
            warnings.simplefilter("ignore")
            if not args.precomputed:
                clusterer = Cluster(args.input,
                                   prefix,
                                   n_neighbors=int(args.n_neighbors),
                                   min_cluster_size=int(args.min_cluster_size),
                                   min_samples=int(args.min_samples),
                                   min_dist=float(args.min_dist),
                                   n_components=int(args.n_components),
                                   threads=int(args.threads),
                                   )
                clusterer.fit_transform()
                clusterer.labels = clusterer.cluster(clusterer.embeddings)
                clusterer.recover_unbinned()
                clusterer.recluster()
                clusterer.cluster_means = clusterer.get_cluster_means()
                clusterer.plot()

                logging.info("Writing variant labels...")
                np.save(prefix + '_labels.npy', clusterer.labels_for_printing())
                logging.info("Calculating cluster separation values...")
                np.save(prefix + '_separation.npy', clusterer.cluster_separation())
            else:
                clusterer = Cluster(args.input,
                                   prefix,
                                   n_neighbors=int(args.n_neighbors),
                                   min_cluster_size=int(args.min_cluster_size),
                                   min_samples=int(args.min_samples),
                                   scaler="none",
                                   precomputed=args.precomputed,
                                   threads=int(args.threads),
                                   )
                clusterer.cluster_distances()
                clusterer.plot_distances()
                np.save(prefix + '_labels.npy', clusterer.labels())
=======
    os.environ["NUMBA_NUM_THREADS" ]= args.threads
    os.environ["MKL_NUM_THREADS"] = args.threads
    os.environ["OPENBLAS_NUM_THREADS"] = args.threads
    from flight.lorikeet.cluster import Cluster
    import numpy as np
    # os.environ["MKL_NUM_THREADS"] = args.threads
    # os.environ["OPENBLAS_NUM_THREADS"] = args.threads

    if not args.precomputed:
        clusterer = Cluster(args.input,
                            prefix,
                            n_neighbors=int(args.n_neighbors),
                            min_cluster_size=int(args.min_cluster_size),
                            min_samples=int(args.min_samples),
                            min_dist=float(args.min_dist),
                            n_components=int(args.n_components),
                            threads=int(args.threads),
                            )
        clusterer.fit_transform()
        clusterer.cluster()
        # clusterer.break_clusters()
        clusterer.plot()

        np.save(prefix + '_labels.npy', clusterer.labels())
        np.save(prefix + '_separation.npy', clusterer.cluster_separation())
    else:
        clusterer = Cluster(args.input,
                            prefix,
                            n_neighbors=int(args.n_neighbors),
                            min_cluster_size=int(args.min_cluster_size),
                            min_samples=int(args.min_samples),
                            scaler="none",
                            precomputed=args.precomputed,
                            threads=int(args.threads),
                            )
        clusterer.cluster_distances()
        clusterer.plot_distances()
        np.save(prefix + '_labels.npy', clusterer.labels())
>>>>>>> 711f1b4c


def bin(args):
    prefix = args.output
<<<<<<< HEAD
    os.environ["NUMEXPR_MAX_THREADS"] = "1"

    from .binning import Binner
    from numba import config, set_num_threads

    set_num_threads(int(args.threads))
=======
    # os.environ["NUMEXPR_MAX_THREADS"] = str(max((int(args.threads) // 2 + 1), 1))
    # os.environ["NUMBA_NUM_THREADS"] = str(min(1, max((int(args.threads) // 2 + 1), 1))) # try and reduce the number of race conditions occurring in numba functions?
    os.environ["NUMBA_NUM_THREADS"] = str(10) # try and reduce the number of race conditions occurring in numba functions?
    os.environ["MKL_NUM_THREADS"] = str(max((int(args.threads) // 2 + 1), 1))
    os.environ["OPENBLAS_NUM_THREADS"] = str(((int(args.threads) // 2 + 1), 1))
    from flight.rosella.rosella import Rosella

>>>>>>> 711f1b4c
    if args.long_input is None and args.input is None:
        logging.warning("bin requires either short or longread coverage values.")
        sys.exit()

    if not os.path.exists(prefix):
        os.makedirs(prefix)

    if not args.precomputed:
        rosella = Rosella(
            count_path=args.input,
            long_count_path=args.long_input,
            kmer_frequencies=args.kmer_frequencies,
            output_prefix=prefix,
            assembly=args.assembly,
            n_neighbors=int(args.n_neighbors),
            min_contig_size=int(args.min_contig_size),
            min_dist=float(args.min_dist),
            threads=int(args.threads),
            a=float(args.a),
            b=float(args.b),
            initialization='spectral'
            )

        rosella.perform_binning(args)



def filter(args):
    """
    Filters out big contigs in an assembly and writes them to individual fasta files
    """
    min_bin_size = int(args.min_size)
    prefix = args.output
    if not os.path.exists(prefix):
        os.makedirs(prefix)

    assembly = SeqIO.to_dict(SeqIO.parse(args.assembly, "fasta"))

    logging.info("Writing bins...")
    bin_id = 0
    for (contig_name, record) in assembly.items():
        if len(record.seq) >= min_bin_size:
            bin_id += 1
            # Rescue any large unbinned contigs and put them in their own cluster
            with open(prefix + '/filtered_contig.' + str(bin_id) + '.fna', 'w') as f:
                fasta = ">" + record.id + '\n'
                fasta += str(record.seq) + '\n'
                f.write(fasta)


def write_contig(contig, assembly, f):
    seq = assembly[contig]
    fasta = ">" + seq.id + '\n'
    fasta += str(seq.seq) + '\n'
    f.write(fasta)


def phelp():
    print("""
Usage:
flight [SUBCOMMAND] ..

Subcommands:
bin - Bin sets of metagenomic contigs into MAGs
fit - Genotype variants into metagenomic strains *For use with Lorikeet*

""")


def str2bool(v):
    if isinstance(v, bool):
        return v
    if v.lower() in ('yes', 'true', 't', 'y', '1'):
        return True
    elif v.lower() in ('no', 'false', 'f', 'n', '0'):
        return False
    else:
        raise argparse.ArgumentTypeError('Boolean value expected.')


###############################################################################
################################ - Classes - ##################################


class CustomHelpFormatter(argparse.HelpFormatter):
    def _split_lines(self, text, width):
        return text.splitlines()

    def _get_help_string(self, action):
        h = action.help
        if '%(default)' not in action.help:
            if action.default != '' and \
                    action.default != [] and \
                    action.default != None \
                    and action.default != False:
                if action.default is not argparse.SUPPRESS:
                    defaulting_nargs = [
                        argparse.OPTIONAL, argparse.ZERO_OR_MORE
                    ]

                    if action.option_strings or action.nargs in defaulting_nargs:

                        if '\n' in h:
                            lines = h.splitlines()
                            lines[0] += ' (default: %(default)s)'
                            h = '\n'.join(lines)
                        else:
                            h += ' (default: %(default)s)'
        return h

    def _fill_text(self, text, width, indent):
        return ''.join([indent + line for line in text.splitlines(True)])


if __name__ == '__main__':
    sys.exit(main())<|MERGE_RESOLUTION|>--- conflicted
+++ resolved
@@ -39,24 +39,13 @@
 import datetime
 
 # Function imports
-<<<<<<< HEAD
-import numpy as np
-import pandas as pd
-import threadpoolctl
-import warnings
-import imageio
-import random
-
-# Self imports
-import flight.utils as utils
-=======
 import random
 import numpy
 import faulthandler
 faulthandler.enable()
 
 # Self imports
->>>>>>> 711f1b4c
+
 
 # Debug
 debug = {
@@ -80,11 +69,7 @@
 ################################ - Functions - ################################
 def main():
     random.seed(42069)
-<<<<<<< HEAD
-    np.random.seed(42069)
-=======
     numpy.random.seed(42069)
->>>>>>> 711f1b4c
     ############################ ~ Main Parser ~ ##############################
     main_parser = argparse.ArgumentParser(prog='flight',
                                           formatter_class=CustomHelpFormatter,
@@ -383,102 +368,51 @@
 
 def fit(args):
     prefix = args.input.replace(".npy", "")
-    os.environ["NUMEXPR_MAX_THREADS"] = args.threads
-<<<<<<< HEAD
-
-    from .cluster import Cluster
-    from numba import config, set_num_threads
-
-    set_num_threads(int(args.threads))
-    with threadpoolctl.threadpool_limits(limits=int(args.threads), user_api='blas'):
-        with warnings.catch_warnings():
-            warnings.simplefilter("ignore")
-            if not args.precomputed:
-                clusterer = Cluster(args.input,
-                                   prefix,
-                                   n_neighbors=int(args.n_neighbors),
-                                   min_cluster_size=int(args.min_cluster_size),
-                                   min_samples=int(args.min_samples),
-                                   min_dist=float(args.min_dist),
-                                   n_components=int(args.n_components),
-                                   threads=int(args.threads),
-                                   )
-                clusterer.fit_transform()
-                clusterer.labels = clusterer.cluster(clusterer.embeddings)
-                clusterer.recover_unbinned()
-                clusterer.recluster()
-                clusterer.cluster_means = clusterer.get_cluster_means()
-                clusterer.plot()
-
-                logging.info("Writing variant labels...")
-                np.save(prefix + '_labels.npy', clusterer.labels_for_printing())
-                logging.info("Calculating cluster separation values...")
-                np.save(prefix + '_separation.npy', clusterer.cluster_separation())
-            else:
-                clusterer = Cluster(args.input,
-                                   prefix,
-                                   n_neighbors=int(args.n_neighbors),
-                                   min_cluster_size=int(args.min_cluster_size),
-                                   min_samples=int(args.min_samples),
-                                   scaler="none",
-                                   precomputed=args.precomputed,
-                                   threads=int(args.threads),
-                                   )
-                clusterer.cluster_distances()
-                clusterer.plot_distances()
-                np.save(prefix + '_labels.npy', clusterer.labels())
-=======
-    os.environ["NUMBA_NUM_THREADS" ]= args.threads
+    os.environ["NUMBA_NUM_THREADS"] = args.threads
     os.environ["MKL_NUM_THREADS"] = args.threads
     os.environ["OPENBLAS_NUM_THREADS"] = args.threads
     from flight.lorikeet.cluster import Cluster
     import numpy as np
-    # os.environ["MKL_NUM_THREADS"] = args.threads
-    # os.environ["OPENBLAS_NUM_THREADS"] = args.threads
 
     if not args.precomputed:
         clusterer = Cluster(args.input,
-                            prefix,
-                            n_neighbors=int(args.n_neighbors),
-                            min_cluster_size=int(args.min_cluster_size),
-                            min_samples=int(args.min_samples),
-                            min_dist=float(args.min_dist),
-                            n_components=int(args.n_components),
-                            threads=int(args.threads),
-                            )
+                           prefix,
+                           n_neighbors=int(args.n_neighbors),
+                           min_cluster_size=int(args.min_cluster_size),
+                           min_samples=int(args.min_samples),
+                           min_dist=float(args.min_dist),
+                           n_components=int(args.n_components),
+                           threads=int(args.threads),
+                           )
         clusterer.fit_transform()
-        clusterer.cluster()
-        # clusterer.break_clusters()
+        clusterer.labels = clusterer.cluster(clusterer.embeddings)
+        clusterer.recover_unbinned()
+        clusterer.recluster()
+        clusterer.cluster_means = clusterer.get_cluster_means()
         clusterer.plot()
 
-        np.save(prefix + '_labels.npy', clusterer.labels())
+        logging.info("Writing variant labels...")
+        np.save(prefix + '_labels.npy', clusterer.labels_for_printing())
+        logging.info("Calculating cluster separation values...")
         np.save(prefix + '_separation.npy', clusterer.cluster_separation())
     else:
         clusterer = Cluster(args.input,
-                            prefix,
-                            n_neighbors=int(args.n_neighbors),
-                            min_cluster_size=int(args.min_cluster_size),
-                            min_samples=int(args.min_samples),
-                            scaler="none",
-                            precomputed=args.precomputed,
-                            threads=int(args.threads),
-                            )
+                           prefix,
+                           n_neighbors=int(args.n_neighbors),
+                           min_cluster_size=int(args.min_cluster_size),
+                           min_samples=int(args.min_samples),
+                           scaler="none",
+                           precomputed=args.precomputed,
+                           threads=int(args.threads),
+                           )
         clusterer.cluster_distances()
         clusterer.plot_distances()
         np.save(prefix + '_labels.npy', clusterer.labels())
->>>>>>> 711f1b4c
+
 
 
 def bin(args):
     prefix = args.output
-<<<<<<< HEAD
-    os.environ["NUMEXPR_MAX_THREADS"] = "1"
-
-    from .binning import Binner
-    from numba import config, set_num_threads
-
-    set_num_threads(int(args.threads))
-=======
     # os.environ["NUMEXPR_MAX_THREADS"] = str(max((int(args.threads) // 2 + 1), 1))
     # os.environ["NUMBA_NUM_THREADS"] = str(min(1, max((int(args.threads) // 2 + 1), 1))) # try and reduce the number of race conditions occurring in numba functions?
     os.environ["NUMBA_NUM_THREADS"] = str(10) # try and reduce the number of race conditions occurring in numba functions?
@@ -486,7 +420,6 @@
     os.environ["OPENBLAS_NUM_THREADS"] = str(((int(args.threads) // 2 + 1), 1))
     from flight.rosella.rosella import Rosella
 
->>>>>>> 711f1b4c
     if args.long_input is None and args.input is None:
         logging.warning("bin requires either short or longread coverage values.")
         sys.exit()
