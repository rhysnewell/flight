#!/usr/bin/env python
###############################################################################
# binning.py - A fast binning algorithm spinning off of the methodology of
#              Lorikeet
###############################################################################
#                                                                             #
# This program is free software: you can redistribute it and/or modify        #
# it under the terms of the GNU General Public License as published by        #
# the Free Software Foundation, either version 3 of the License, or           #
# (at your option) any later version.                                         #
#                                                                             #
# This program is distributed in the hope that it will be useful,             #
# but WITHOUT ANY WARRANTY; without even the implied warranty of              #
# MERCHANTABILITY or FITNESS FOR A PARTICULAR PURPOSE. See the                #
# GNU General Public License for more details.                                #
#                                                                             #
# You should have received a copy of the GNU General Public License           #
# along with this program. If not, see <http://www.gnu.org/licenses/>.        #
#                                                                             #
###############################################################################

__author__ = "Rhys Newell"
__copyright__ = "Copyright 2020"
__credits__ = ["Rhys Newell"]
__license__ = "GPL3"
__version__ = "0.0.1"
__maintainer__ = "Rhys Newell"
__email__ = "rhys.newell near hdr.qut.edu.au"
__status__ = "Development"

###############################################################################
# System imports
import sys
import argparse
import logging
import os
import datetime
from operator import itemgetter

# Function imports
import numpy as np
from numba import njit, set_num_threads
import multiprocessing as mp
import pandas as pd
import hdbscan
import seaborn as sns
import json
import matplotlib
matplotlib.use('pdf')
import matplotlib.pyplot as plt
from Bio import SeqIO
import skbio.stats.composition
from sklearn.preprocessing import RobustScaler
import umap
from itertools import product
import pynndescent

# self imports
import flock.metrics as metrics
import flock.utils as utils

# Set plotting style
sns.set(style='white', context='notebook', rc={'figure.figsize': (14, 10)})

# Debug
debug = {
    1: logging.CRITICAL,
    2: logging.ERROR,
    3: logging.WARNING,
    4: logging.INFO,
    5: logging.DEBUG
}

###############################################################################
############################### - Exceptions - ################################


class BadTreeFileException(Exception):
    pass

###############################################################################                                                                                                                      [44/1010]
################################ - Globals - ################################

# tnfs = {}

###############################################################################                                                                                                                      [44/1010]
################################ - Functions - ################################


def phelp():
    print("""
Usage:
rosella.py [SUBCOMMAND] ..

Subcommands:
fit
""")


def str2bool(v):
    if isinstance(v, bool):
        return v
    if v.lower() in ('yes', 'true', 't', 'y', '1'):
        return True
    elif v.lower() in ('no', 'false', 'f', 'n', '0'):
        return False
    else:
        raise argparse.ArgumentTypeError('Boolean value expected.')


def write_contig(contig, assembly, f):
    seq = assembly[contig]
    fasta = ">" + seq.id + '\n'
    fasta += str(seq.seq) + '\n'
    f.write(fasta)

@njit
def index(array, item):
    for idx, val in np.ndenumerate(array):
        if val == item:
            return idx

def spawn_count(idx, seq):
    tetras = {''.join(p): 0 for p in product('ATCG', repeat=4)}
    forward = str(seq).upper()
    reverse = str(seq.reverse_complement()).upper()
    for s in [forward, reverse]:
        for i in range(len(s[:-4])):
            tetra = s[i:i + 4]
            if all(i in tetra for i in ("A", "T", "C", "G")):
                tetras[tetra] += 1
    return pd.Series(tetras, name=idx)


def spawn_merge_low_n(idx, soft_clusters):
    second_max = sorted(soft_clusters, reverse=True)[1]
    try:
        next_label = index(soft_clusters, second_max)[0]
    except IndexError:
        next_label = -1

    return next_label, idx


def read_variant_rates(variant_rates, contig_names, min_contig_size=1000):
    rates = pd.read_csv(variant_rates, sep='\t')
    rates = rates[rates["contigLen"] >= min_contig_size]
    if list(rates['contigName']) != list(contig_names):
        sys.exit("Contig ordering incorrect for variant rate table")
    snv_rates = rates.iloc[:, 2::2]
    sv_rates = rates.iloc[:, 3::2]
    return snv_rates, sv_rates


###############################################################################
################################ - Classes - ##################################


class CustomHelpFormatter(argparse.HelpFormatter):
    def _split_lines(self, text, width):
        return text.splitlines()

    def _get_help_string(self, action):
        h = action.help
        if '%(default)' not in action.help:
            if action.default != '' and \
               action.default != [] and \
               action.default != None \
               and action.default != False:
                if action.default is not argparse.SUPPRESS:
                    defaulting_nargs = [
                        argparse.OPTIONAL, argparse.ZERO_OR_MORE
                    ]

                    if action.option_strings or action.nargs in defaulting_nargs:

                        if '\n' in h:
                            lines = h.splitlines()
                            lines[0] += ' (default: %(default)s)'
                            h = '\n'.join(lines)
                        else:
                            h += ' (default: %(default)s)'
        return h

    def _fill_text(self, text, width, indent):
        return ''.join([indent + line for line in text.splitlines(True)])


class Binner():
    def __init__(
            self,
            count_path,
            kmer_frequencies,
            # variant_rates,
            output_prefix,
            assembly,
            scaler="clr",
            n_neighbors=100,
            min_dist=0.0,
            n_components=2,
            random_state=42,
            min_cluster_size=100,
            min_contig_size=2500,
            min_samples=50,
            prediction_data=True,
            cluster_selection_method="eom",
            precomputed=False,
            hdbscan_metric="euclidean",
            metric = 'aggregate_variant_tnf',
            threads=8,
    ):
        self.threads = threads
        set_num_threads(threads)
        # Open up assembly
        self.assembly = SeqIO.to_dict(SeqIO.parse(assembly, "fasta"))

        # initialize bin dictionary Label: Vec<Contig>
        self.bins = {}

        ## Set up clusterer and UMAP
        self.path = output_prefix

        ## These tables should have the same ordering as each other if they came from rosella.
        ## I.e. all the rows match the same contig
        self.coverage_table = pd.read_csv(count_path, sep='\t')
        self.tnfs = pd.read_csv(kmer_frequencies, sep='\t')
        self.tnfs = self.tnfs[self.tnfs["contigLen"] >= min_contig_size]

        self.large_contigs = self.coverage_table[self.coverage_table["contigLen"] >= min_contig_size]
        self.small_contigs = self.coverage_table[self.coverage_table["contigLen"] < min_contig_size]

        # self.snv_rates, self.sv_rates = read_variant_rates(variant_rates, self.large_contigs['contigName'], min_contig_size)

        ## Check the ordering of the contig names for sanity check
        if list(self.large_contigs['contigName']) != list(self.tnfs['contigName']):
            sys.exit("Contig ordering incorrect for kmer table or coverage table")


        # If there are enough contigs of that size
        if self.large_contigs.shape[0] > 100:
            self.depths = self.large_contigs.iloc[:,3::2]
            self.variance = self.large_contigs.iloc[:,4::2]
            # self.small_depths = self.small_contigs.iloc[:,3:]
        else: # Otherwise we'll just use a smaller value
            self.large_contigs = self.coverage_table[self.coverage_table["contigLen"] >= 1000]
            self.small_contigs = self.coverage_table[self.coverage_table["contigLen"] < 1000]
            self.depths = self.large_contigs.iloc[:,3::2]
            self.variance = self.large_contigs.iloc[:,4::2]
            # self.small_depths = self.small_contigs.iloc[:,3:]

        # if self.depths.shape[1] > 2:
        self.n_samples = self.depths.shape[1]
        # self.small_depths = self.small_depths[self.small_depths.columns[::2]]

        ## Scale the data but first check if we have an appropriate amount of samples
        if scaler.lower() == "clr" and self.n_samples < 3:
            scaler = "minmax"


        # clr transformations
        self.tnfs = skbio.stats.composition.clr(self.tnfs[[name for name in self.tnfs.columns if utils.special_match(name)]]
                                                .iloc[:, 1:].astype(np.float64) + 1)

        if self.n_samples < 3:
            # self.depths = self.depths.values.reshape(1, -1)
            # self.variances = self.variances.values.reshape(1, -1)
            # self.snv_rates = self.snv_rates.values.reshape(1, -1)
            # self.depths = skbio.stats.composition.clr(self.depths.T.astype(np.float64) + 1).T

            self.depths = np.nan_to_num(RobustScaler().fit_transform(self.depths), nan=0.0, posinf=0.0, neginf=0.0)
            self.variance = RobustScaler().fit_transform(np.nan_to_num(self.variance, nan=0.0, posinf=0.0, neginf=0.0))
            self.depths = np.nan_to_num(np.concatenate((self.large_contigs.iloc[:, 1].values[:, None], self.depths, self.tnfs), axis=1))

            # self.snv_rates = RobustScaler().fit_transform(np.nan_to_num(self.snv_rates, nan=0.0, posinf=0.0, neginf=0.0))
            # self.variance = RobustScaler().fit_transform(np.nan_to_num(self.variance, nan=0.0, posinf=0.0, neginf=0.0))
        else:
            self.depths = skbio.stats.composition.clr(self.depths.T.astype(np.float64) + 1).T
            # self.snv_rates = RobustScaler().fit_transform(np.nan_to_num(self.snv_rates, nan=0.0, posinf=0.0, neginf=0.0))
            self.variance = RobustScaler().fit_transform(np.nan_to_num(self.variance, nan=0.0, posinf=0.0, neginf=0.0))


        
        if self.n_samples >= 3:
            # Three UMAP reducers for each input type
            self.tnf_reducer = umap.UMAP(
                metric=metrics.rho,
                metric_kwds={"n_samples": self.n_samples},
                n_neighbors=n_neighbors,
                n_components=n_components,
                min_dist=0,
                random_state=random_state,
                spread=1,
            )
            self.depth_reducer = umap.UMAP(
                metric=metrics.rho,
                metric_kwds={"n_samples": self.n_samples},
                n_neighbors=n_neighbors,
                n_components=n_components,
                min_dist=min_dist,
                random_state=random_state,
                spread=1,
            )
            
            self.variance_reducer = umap.UMAP(
                metric='correlation',
                n_neighbors=n_neighbors,
                n_components=n_components,
                min_dist=min_dist,
                random_state=random_state,
                spread=1,
            )
            
        else:
            self.depth_reducer = umap.UMAP(
                metric=metrics.aggregate_tnf,
                metric_kwds={"n_samples": self.n_samples},
                n_neighbors=n_neighbors,
                n_components=n_components,
                min_dist=min_dist,
                random_state=random_state,
                spread=1,
            )


        self.snv_reducer = umap.UMAP(
            metric='euclidean',
            n_neighbors=n_neighbors,
            n_components=n_components,
            min_dist=min_dist,
            random_state=random_state,
            spread=1,
        )


    def fit_transform(self):
        ## Calculate the UMAP embeddings
        # logging.info("Running UMAP - %s" % self.snv_reducer)
        # snv_mapping = self.snv_reducer.fit(self.snv_rates)
        
        logging.info("Running UMAP - %s" % self.depth_reducer)
        depth_mapping = self.depth_reducer.fit(self.depths)
        
        if self.n_samples >=3:
            logging.info("Running UMAP - %s" % self.tnf_reducer)
            tnf_mapping = self.tnf_reducer.fit(self.tnfs)
            logging.info("Running UMAP - %s" % self.variance_reducer)
            variance_mapping = self.variance_reducer.fit(self.variance)
            ## Contrast all reducers
            contrast_mapper = (tnf_mapping - variance_mapping) + depth_mapping
        else:
            contrast_mapper = depth_mapping #- (depth_mapping - variance_mapping)
        self.embeddings = contrast_mapper.embedding_

    def cluster(self):
        ## Cluster on the UMAP embeddings and return soft clusters
        logging.info("Running HDBSCAN")
        tuned = utils.hyperparameter_selection(self.embeddings, self.threads)
        best = utils.best_validity(tuned)
        self.clusterer = hdbscan.HDBSCAN(
            algorithm='best',
            alpha=1.0,
            approx_min_span_tree=True,
            gen_min_span_tree=True,
            leaf_size=40,
            cluster_selection_method='eom',
            metric='euclidean',
            min_cluster_size=int(best['min_cluster_size']),
            min_samples=int(best['min_samples']),
            allow_single_cluster=False,
            core_dist_n_jobs=self.threads,
            prediction_data=True
        )
        self.clusterer.fit(self.embeddings)

        self.validity, self.cluster_validity = hdbscan.validity.validity_index(self.embeddings.astype(np.float64), self.clusterer.labels_, per_cluster_scores=True)
        self.soft_clusters = hdbscan.all_points_membership_vectors(
            self.clusterer)
        self.soft_clusters_capped = np.array([np.argmax(x) for x in self.soft_clusters])

    def cluster_unbinned(self):
        ## Cluster on the unbinned contigs, attempt to create fine grained clusters that were missed

        logging.info("Running HDBSCAN")
        tuned = utils.hyperparameter_selection(self.unbinned_embeddings, self.threads)
        best = utils.best_validity(tuned)
        self.unbinned_clusterer = hdbscan.HDBSCAN(
            algorithm='best',
            alpha=1.0,
            approx_min_span_tree=True,
            gen_min_span_tree=True,
            leaf_size=40,
            cluster_selection_method='eom',
            metric='euclidean',
            min_cluster_size=int(best['min_cluster_size']),
            min_samples=int(best['min_samples']),
            allow_single_cluster=False,
            core_dist_n_jobs=self.threads,
            prediction_data=True
        )
        self.unbinned_clusterer.fit(self.unbinned_embeddings)

    def plot(self):
        logging.info("Generating UMAP plot with labels")

        # label_set = set(self.clusterer.labels_)
        # color_palette = sns.color_palette('Paired', len(label_set))
        # cluster_colors = [
            # color_palette[x] if x >= 0 else (0.5, 0.5, 0.5) for x in self.clusterer.labels_ if x != -1
        # ]
# 
        # cluster_member_colors = [
            # sns.desaturate(x, p) for x, p in zip(cluster_colors, self.clusterer.probabilities_)
        # ]
        fig = plt.figure()
        ax = fig.add_subplot(111)

        ## Plot large contig membership
        ax.scatter(self.embeddings[:, 0],
                   self.embeddings[:, 1],
                   s=7,
                   linewidth=0,
                   c=self.clusterer.labels_,
                   alpha=0.7)

        plt.gca().set_aspect('equal', 'datalim')
        plt.title('UMAP projection of contigs', fontsize=24)
        plt.savefig(self.path + '/UMAP_projection_with_clusters.png')

    def plot_distances(self):
        label_set = set(self.clusterer.labels_)
        self.clusterer.condensed_tree_.plot(
            select_clusters=True,
            selection_palette=sns.color_palette('deep', len(label_set)),
        )
        plt.title('Hierarchical tree of clusters', fontsize=24)
        plt.savefig(self.path + '/cluster_hierarchy.png')

    def labels(self):
        try:
            return self.soft_clusters_capped.astype('int8')
        except AttributeError:
            return self.clusterer.labels_.astype('int8')

    def bin_contigs(self, assembly_file, min_bin_size=200000):
        logging.info("Binning contigs...")
        self.bins = {}
        redo_bins = {}

        self.unbinned_indices = []
        self.unbinned_embeddings = []

        if len(set(self.clusterer.labels_)) > 5:
            for (idx, label) in enumerate(self.clusterer.labels_):
                if label != -1:
                    if self.cluster_validity[label] >= 0.5:
                        try:
                            self.bins[label.item() + 1].append(
                                self.large_contigs.iloc[idx, 0:2].name.item()) # inputs values as tid
                        except KeyError:
                            self.bins[label.item() + 1] = [self.large_contigs.iloc[idx, 0:2].name.item()]
                    else:
                        try:
                            redo_bins[label.item() + 1]["size"] += self.large_contigs.iloc[idx, 1]
                            redo_bins[label.item() + 1]["embeddings"].append(self.embeddings[idx, :])
                            redo_bins[label.item() + 1]["indices"].append(idx)
                        except KeyError:
                            redo_bins[label.item() + 1] = {}
                            redo_bins[label.item() + 1]["size"] = self.large_contigs.iloc[idx, 1]
                            redo_bins[label.item() + 1]["embeddings"] = [self.embeddings[idx, :]]
                            redo_bins[label.item() + 1]["indices"] = [idx]
                        
                else:
                    self.unbinned_indices.append(idx)
                    self.unbinned_embeddings.append(self.embeddings[idx, :])
        else:
            redo_binning = {}
            for (idx, label) in enumerate(self.clusterer.labels_):
                soft_label = self.soft_clusters_capped[idx]
                try:
                    redo_binning[soft_label + 1]["embeddings"].append(
                        self.embeddings[idx, :]) # inputs values as tid
                    redo_binning[soft_label + 1]["indices"].append(idx)  # inputs values as tid
                except KeyError:
                    redo_binning[soft_label + 1] = {}
                    redo_binning[soft_label + 1]["embeddings"] = [self.embeddings[idx, :]]
                    redo_binning[soft_label + 1]["indices"] = [idx]

            for (original_label, values) in redo_binning.items():
                new_labels = utils.break_overclustered(np.array(values["embeddings"]), self.threads)
                try:
                    max_bin_id = max(self.bins.keys()) + 1
                except ValueError:
                    max_bin_id = 1
                for (idx, label) in zip(values["indices"], new_labels):
                    # Update labels
<<<<<<< HEAD
=======
                    self.clusterer.labels_[idx] = label + max_bin_id - 1
                    self.soft_clusters_capped[idx] = label + max_bin_id - 1
>>>>>>> c11faa5b
                    if label != -1:
                        self.clusterer.labels_[idx] = label + max_bin_id - 1
                        try:
                            self.bins[label.item() + max_bin_id].append(
                                self.large_contigs.iloc[idx, 0:2].name.item())  # inputs values as tid
                        except KeyError:
                            self.bins[label.item() + max_bin_id] = [self.large_contigs.iloc[idx, 0:2].name.item()]
                    else:

                        self.unbinned_indices.append(idx)
                        self.unbinned_embeddings.append(self.embeddings[idx, :])

        # break up very large bins. Not sure how to threshold this
        for (bin, values) in redo_bins.items():
            new_labels = utils.break_overclustered(np.array(values["embeddings"]), self.threads)
            try:
                max_bin_id = max(self.bins.keys()) + 1
            except ValueError:
                max_bin_id = 1
            for (idx, label) in zip(values["indices"], new_labels):
<<<<<<< HEAD
                if label != -1:
                    # Update labels
                    self.clusterer.labels_[idx] = label + max_bin_id - 1
                    try:
                        self.bins[label.item() + max_bin_id].append(
                            self.large_contigs.iloc[idx, 0:2].name.item())  # inputs values as tid
                    except KeyError:
                        self.bins[label.item() + max_bin_id] = [self.large_contigs.iloc[idx, 0:2].name.item()]
                else:
                    # unbinned contigs
                    try:
                        self.bins[label.item() + 1].append(
                            self.large_contigs.iloc[idx, 0:2].name.item())  # inputs values as tid
                    except KeyError:
                        self.bins[label.item() + 1] = [self.large_contigs.iloc[idx, 0:2].name.item()]

=======
                # Update labels
                self.clusterer.labels_[idx] = label + max_bin_id - 1
                self.soft_clusters_capped[idx] = label + max_bin_id - 1
                try:
                    self.bins[label.item() + max_bin_id].append(
                        self.large_contigs.iloc[idx, 0:2].name.item())  # inputs values as tid
                except KeyError:
                    self.bins[label.item() + max_bin_id] = [self.large_contigs.iloc[idx, 0:2].name.item()]
>>>>>>> c11faa5b
                
                
        
        self.unbinned_embeddings = np.array(self.unbinned_embeddings)

    def bin_unbinned_contigs(self):
        logging.info("Binning unbinned contigs...")
        max_bin_id = max(self.bins.keys()) + 1


        for (unbinned_idx, label) in enumerate(self.unbinned_clusterer.labels_):
            idx = self.unbinned_indices[unbinned_idx]
            self.clusterer.labels_[idx] = label.item() + max_bin_id
            if label != -1:
                try:
                    self.bins[label.item() + max_bin_id].append(
                        self.large_contigs.iloc[idx, 0:2].name.item()) # inputs values as tid
                except KeyError:
                    self.bins[label.item() + max_bin_id] = [self.large_contigs.iloc[idx, 0:2].name.item()]
            # elif self.n_samples < 3:
                # soft_label = self.soft_clusters_capped[idx]
                # try:
                    # self.bins[soft_label.item() + 1].append(self.large_contigs.iloc[idx, 0:2].name.item())
                # except KeyError:
                    # self.bins[soft_label.item() + 1] = [self.large_contigs.iloc[idx, 0:2].name.item()]
            else:
                ## bin out the unbinned contigs again as label 0. Rosella will try to rescue them if there
                ## are enough samples
                try:
                    self.bins[label.item() + 1].append(
                        self.large_contigs.iloc[idx, 0:2].name.item())  # inputs values as tid
                except KeyError:
                    self.bins[label.item() + 1] = [self.large_contigs.iloc[idx, 0:2].name.item()]

    def merge_bins(self, min_bin_size=200000):
        pool = mp.Pool(self.threads)

        if self.n_samples < 3:
            logging.info("Merging bins...")
            for bin in list(self.bins):
                if bin != 0:
                    contigs = self.bins[bin]
                    bin_length = sum([len(self.assembly[self.large_contigs.iloc[idx, 0]].seq) for idx in contigs])
                    if bin_length < min_bin_size:
                        results = [pool.apply_async(spawn_merge_low_n, args=(idx, self.soft_clusters[idx])) for idx in contigs]
                        for result in results:
                            result = result.get()
                            try:
                                self.bins[result[0].item()].append(self.large_contigs.iloc[result[1], 0:2].name)
                                # self.bins[bin].remove(idx)
                            except KeyError:
                                self.bins[result[0].item()] = [self.large_contigs.iloc[result[1], 0:2].name]

        pool.close()
        pool.join()  # postpones the execution of next line of code until all processes in the queue are done.

    def write_bins(self, min_bin_size=200000):
        logging.info("Writing bin JSON...")

        with open(self.path + '/rosella_bins.json', 'w') as fp:
            json.dump(self.bins, fp)

        # self.small_contigs.to_csv(self.path + '/rosella_small_contigs.tsv', sep='\t')
        # self.large_contigs.to_csv(self.path + '/rosella_large_contigs.tsv', sep='\t')<|MERGE_RESOLUTION|>--- conflicted
+++ resolved
@@ -493,20 +493,15 @@
                     max_bin_id = 1
                 for (idx, label) in zip(values["indices"], new_labels):
                     # Update labels
-<<<<<<< HEAD
-=======
-                    self.clusterer.labels_[idx] = label + max_bin_id - 1
-                    self.soft_clusters_capped[idx] = label + max_bin_id - 1
->>>>>>> c11faa5b
                     if label != -1:
                         self.clusterer.labels_[idx] = label + max_bin_id - 1
+                        self.soft_clusters_capped[idx] = label + max_bin_id - 1
                         try:
                             self.bins[label.item() + max_bin_id].append(
                                 self.large_contigs.iloc[idx, 0:2].name.item())  # inputs values as tid
                         except KeyError:
                             self.bins[label.item() + max_bin_id] = [self.large_contigs.iloc[idx, 0:2].name.item()]
                     else:
-
                         self.unbinned_indices.append(idx)
                         self.unbinned_embeddings.append(self.embeddings[idx, :])
 
@@ -518,10 +513,10 @@
             except ValueError:
                 max_bin_id = 1
             for (idx, label) in zip(values["indices"], new_labels):
-<<<<<<< HEAD
                 if label != -1:
                     # Update labels
                     self.clusterer.labels_[idx] = label + max_bin_id - 1
+                    self.soft_clusters_capped[idx] = label + max_bin_id - 1
                     try:
                         self.bins[label.item() + max_bin_id].append(
                             self.large_contigs.iloc[idx, 0:2].name.item())  # inputs values as tid
@@ -535,19 +530,7 @@
                     except KeyError:
                         self.bins[label.item() + 1] = [self.large_contigs.iloc[idx, 0:2].name.item()]
 
-=======
-                # Update labels
-                self.clusterer.labels_[idx] = label + max_bin_id - 1
-                self.soft_clusters_capped[idx] = label + max_bin_id - 1
-                try:
-                    self.bins[label.item() + max_bin_id].append(
-                        self.large_contigs.iloc[idx, 0:2].name.item())  # inputs values as tid
-                except KeyError:
-                    self.bins[label.item() + max_bin_id] = [self.large_contigs.iloc[idx, 0:2].name.item()]
->>>>>>> c11faa5b
-                
-                
-        
+
         self.unbinned_embeddings = np.array(self.unbinned_embeddings)
 
     def bin_unbinned_contigs(self):
